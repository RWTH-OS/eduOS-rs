--- conflicted
+++ resolved
@@ -244,13 +244,7 @@
 
 		let ticket = self.queue.fetch_add(1, Ordering::SeqCst) + 1;
 		while self.dequeue.load(Ordering::SeqCst) != ticket {
-<<<<<<< HEAD
-			arch::irq::irq_nested_enable(irq);
 			spin_loop_hint();
-			arch::irq::irq_nested_disable();
-=======
-			hint_core_should_pause();
->>>>>>> a1216f82
 		}
 
 		self.irq.store(irq, Ordering::SeqCst);
