--- conflicted
+++ resolved
@@ -76,20 +76,10 @@
 	info!("Hello from eduOS-rs!");
 
 	for _i in 0..4 {
-<<<<<<< HEAD
-		match scheduler::spawn(foo, scheduler::task::NORMAL_PRIO) {
-			Ok(_id) => (),
-			Err(why) => panic!("{:?}", why)
-		}
-=======
-		scheduler::spawn(foo);
->>>>>>> 1fd24085
+		scheduler::spawn(foo, scheduler::task::NORMAL_PRIO);
 	}
 
-	match scheduler::spawn(foo, scheduler::task::REALTIME_PRIO) {
-		Ok(_id) => (),
-		Err(why) => panic!("{:?}", why)
-	}
+	scheduler::spawn(foo, scheduler::task::REALTIME_PRIO);
 
 	loop {
 		scheduler::reschedule();
