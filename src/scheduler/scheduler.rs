// Copyright (c) 2017 Stefan Lankes, RWTH Aachen University
//
// MIT License
//
// Permission is hereby granted, free of charge, to any person obtaining
// a copy of this software and associated documentation files (the
// "Software"), to deal in the Software without restriction, including
// without limitation the rights to use, copy, modify, merge, publish,
// distribute, sublicense, and/or sell copies of the Software, and to
// permit persons to whom the Software is furnished to do so, subject to
// the following conditions:
//
// The above copyright notice and this permission notice shall be
// included in all copies or substantial portions of the Software.
//
// THE SOFTWARE IS PROVIDED "AS IS", WITHOUT WARRANTY OF ANY KIND,
// EXPRESS OR IMPLIED, INCLUDING BUT NOT LIMITED TO THE WARRANTIES OF
// MERCHANTABILITY, FITNESS FOR A PARTICULAR PURPOSE AND
// NONINFRINGEMENT. IN NO EVENT SHALL THE AUTHORS OR COPYRIGHT HOLDERS BE
// LIABLE FOR ANY CLAIM, DAMAGES OR OTHER LIABILITY, WHETHER IN AN ACTION
// OF CONTRACT, TORT OR OTHERWISE, ARISING FROM, OUT OF OR IN CONNECTION
// WITH THE SOFTWARE OR THE USE OR OTHER DEALINGS IN THE SOFTWARE.

use core::sync::atomic::{AtomicUsize, Ordering};
use core::ptr::Shared;
use scheduler::task::*;
use arch::irq::{irq_nested_enable,irq_nested_disable};
use logging::*;
use consts::*;
<<<<<<< HEAD
use synch::spinlock::*;
use alloc::{Vec,VecDeque};
=======
use alloc::VecDeque;
>>>>>>> 5df55ae1
use alloc::boxed::Box;
use alloc::btree_map::*;

static TID_COUNTER: AtomicUsize = AtomicUsize::new(0);

extern {
	pub fn switch(old_stack: *const u64, new_stack: u64);

	/// The boot loader initialize a stack, which is later also required to
	/// to boot other core. Consequently, the kernel has to replace with this
	/// function the boot stack by a new one.
	pub fn replace_boot_stack(stack_bottom: usize);
}

pub struct Scheduler {
	/// task id which is currently running
	current_tid: TaskId,
	/// id of the idle task
	idle_tid: TaskId,
	/// queues of tasks, which are ready
<<<<<<< HEAD
	ready_queues: SpinlockIrqSave<Option<Vec<VecDeque<TaskId>>>>,
=======
	ready_queues: [TaskQueue; NO_PRIORITIES],
>>>>>>> 5df55ae1
	/// queue of tasks, which are finished and can be released
	finished_tasks: SpinlockIrqSave<Option<VecDeque<TaskId>>>,
	/// map between task id and task controll block
<<<<<<< HEAD
	tasks: SpinlockIrqSave<Option<BTreeMap<TaskId, Box<Task>>>>
=======
	tasks: Option<BTreeMap<TaskId, Shared<Task>>>
>>>>>>> 5df55ae1
}

impl Scheduler {
	pub const fn new() -> Scheduler {
		Scheduler {
<<<<<<< HEAD
			current_task: TaskId::from(0),
			idle_task: TaskId::from(0),
			ready_queues: SpinlockIrqSave::new(None),
			finished_tasks: SpinlockIrqSave::new(None),
			tasks: SpinlockIrqSave::new(None)
=======
			current_tid: TaskId::from(0),
			idle_tid: TaskId::from(0),
			ready_queues: [TaskQueue::new(); NO_PRIORITIES],
			finished_tasks: None,
			tasks: None
>>>>>>> 5df55ae1
		}
	}

	fn get_tid(&self) -> TaskId {
		loop {
			let id = TaskId::from(TID_COUNTER.fetch_add(1, Ordering::SeqCst));

			if self.tasks.lock().as_ref().unwrap().contains_key(&id) == false {
				return id;
			}
		}
	}

	pub unsafe fn add_idle_task(&mut self) {
		// idle task is the first task for the scheduler => initialize queues and btree

		// initialize vector of queues
<<<<<<< HEAD
		let mut veq_queue = Vec::with_capacity(NO_PRIORITIES as usize);
		for _i in 0..NO_PRIORITIES {
			veq_queue.push(VecDeque::new());
		}

		*self.ready_queues.lock() = Some(veq_queue);
		*self.finished_tasks.lock() = Some(VecDeque::new());
		*self.tasks.lock() = Some(BTreeMap::new());
		self.idle_task = self.get_tid();
		self.current_task = self.idle_task;
=======
		self.finished_tasks = Some(VecDeque::new());
		self.tasks = Some(BTreeMap::new());
		self.idle_tid = self.get_tid();
		self.current_tid = self.idle_tid;
>>>>>>> 5df55ae1

		// boot task is implicitly task 0 and and the idle task of core 0
		let idle_task = Box::new(Task::new(self.idle_tid, TaskStatus::TaskIdle, LOW_PRIO));

		// replace temporary boot stack by the kernel stack of the boot task
		replace_boot_stack((*idle_task.stack).bottom());

<<<<<<< HEAD
		self.tasks.lock().as_mut().unwrap().insert(idle_task.id, idle_task);
	}

	pub fn spawn(&mut self, func: extern fn(), prio: Priority) -> TaskId {
		let tid: TaskId;
=======
		self.tasks.as_mut().unwrap().insert(self.idle_tid,
			Shared::new_unchecked(Box::into_raw(idle_task)));
	}

	pub unsafe fn spawn(&mut self, func: extern fn(), prio: Priority) -> TaskId {
		let id = self.get_tid();
		let mut task = Box::new(Task::new(id, TaskStatus::TaskReady, prio));
>>>>>>> 5df55ae1

		// do we have finished a task? => reuse it
		match self.finished_tasks.lock().as_mut().unwrap().pop_front() {
			None => {
				debug!("create new task control block");
				tid = self.get_tid();
				let mut task = Box::new(Task::new(tid, TaskStatus::TaskReady, prio));

				task.create_stack_frame(func);
				self.tasks.lock().as_mut().unwrap().insert(tid, task);
			},
			Some(id) => {
				debug!("resuse existing task control block");

				tid = id;
				match self.tasks.lock().as_mut().unwrap().get_mut(&tid) {
					Some(task) => {
						// reset old task and setup stack frame
						task.status = TaskStatus::TaskReady;
						task.prio = prio;
						task.last_stack_pointer = 0;
						task.create_stack_frame(func);
					},
					None => panic!("didn't find task")
				}
			}
		}

<<<<<<< HEAD
		(self.ready_queues.lock().as_mut().unwrap())[prio.into() as usize].push_back(tid);
=======
		let shared_task = &mut Shared::new_unchecked(Box::into_raw(task));
		self.ready_queues[prio.into() as usize].push_back(shared_task);
		self.tasks.as_mut().unwrap().insert(id, *shared_task);
>>>>>>> 5df55ae1

		info!("create task with id {}", tid);

		tid
	}

<<<<<<< HEAD
	pub fn exit(&mut self) {
		match self.tasks.lock().as_mut().unwrap().get_mut(&self.current_task) {
=======
	pub unsafe fn exit(&mut self) {
		match self.tasks.as_mut().unwrap().get_mut(&self.current_tid) {
>>>>>>> 5df55ae1
			Some(task) => {
				if task.as_ref().status != TaskStatus::TaskIdle {
					info!("finish task with id {}", self.current_tid);
					task.as_mut().status = TaskStatus::TaskFinished;
				} else {
					panic!("unable to terminate idle task")
				}
			},
			None => info!("unable to find task with id {}", self.current_tid)
		}

		self.reschedule();
	}

	pub unsafe fn block_current_task(&mut self) -> Shared<Task> {
		let id = self.current_tid;

		match self.tasks.lock().as_mut().unwrap().get_mut(&id) {
			Some(task) => {
				if task.as_ref().status == TaskStatus::TaskRunning {
					debug!("block task {}", id);

					task.as_mut().status = TaskStatus::TaskBlocked;
					return *task;
				} else {
					panic!("unable to block task {}", id);
				}
			},
			None => { panic!("unable to block task {}", id); }
		}
	}

<<<<<<< HEAD
	pub fn wakeup_task(&mut self, id: TaskId) {
		match self.tasks.lock().as_mut().unwrap().get_mut(&id) {
			Some(task) => {
				if task.status == TaskStatus::TaskBlocked {
					let prio = task.prio;
=======
	pub unsafe fn wakeup_task(&mut self, mut task: Shared<Task>) {
		if task.as_ref().status == TaskStatus::TaskBlocked {
			let prio = task.as_ref().prio;
>>>>>>> 5df55ae1

			debug!("wakeup task {}", task.as_ref().id);

<<<<<<< HEAD
					task.status = TaskStatus::TaskReady;
					(self.ready_queues.lock().as_mut().unwrap())[prio.into() as usize].push_back(id);
				} else {
					info!("unable to wakeup task {}", id);
				}
			},
			None => { info!("unable to wakeup task {}", id); }
=======
			task.as_mut().status = TaskStatus::TaskReady;
			self.ready_queues[prio.into() as usize].push_back(&mut Shared::new_unchecked(task.as_mut()));
>>>>>>> 5df55ae1
		}
	}

	#[inline(always)]
	pub fn get_current_taskid(&self) -> TaskId {
		self.current_tid
	}

	pub fn get_priority(&self, tid: TaskId) -> Priority {
		let mut prio: Priority = NORMAL_PRIO;

		match self.tasks.as_ref().unwrap().get(&tid) {
			Some(task) => prio = unsafe { task.as_ref().prio },
			None => { info!("didn't find current task"); }
		}

		prio
	}

	#[inline(always)]
	unsafe fn get_next_task(&mut self) -> Option<Shared<Task>> {
		let mut prio = NO_PRIORITIES as usize;

		// if the current task is runable, check only if a task with
		// higher priority is available
<<<<<<< HEAD
		match self.tasks.lock().as_mut().unwrap().get(&self.current_task) {
=======
		match self.tasks.as_ref().unwrap().get(&self.current_tid) {
>>>>>>> 5df55ae1
			Some(task) => {
				if task.as_ref().status == TaskStatus::TaskRunning {
					prio = task.as_ref().prio.into() as usize + 1;
				}
			},
			None => {}
		}

		for i in 0..prio {
<<<<<<< HEAD
			match (self.ready_queues.lock().as_mut().unwrap())[i].pop_front() {
=======
			match self.ready_queues[i].pop_front() {
>>>>>>> 5df55ae1
				Some(task) => return Some(task),
				None => {}
			}
		}

		None
	}

	pub unsafe fn schedule(&mut self) {
		let old_id: TaskId = self.current_tid;
		let mut new_stack_pointer: u64 = 0;

<<<<<<< HEAD
=======
		// do we have finished tasks? => drop tasks => deallocate implicitly the stack
		match self.finished_tasks.as_mut().unwrap().pop_front() {
			None => {},
			Some(id) => {
				match self.tasks.as_mut().unwrap().remove(&id) {
					Some(mut task) => drop(Box::from_raw(task.as_ptr())),
					None => info!("unable to drop task {}", id)
				}
			}
		}

>>>>>>> 5df55ae1
		// do we have a task, which is ready?
		match self.get_next_task() {
			Some(id) => self.current_task = id,
			None => {
<<<<<<< HEAD
				match self.tasks.lock().as_mut().unwrap().get(&self.current_task) {
=======
				match self.tasks.as_mut().unwrap().get(&self.current_tid) {
>>>>>>> 5df55ae1
					Some(task) => {
						if task.as_ref().status != TaskStatus::TaskRunning {
							// current task isn't able to run, no other task available
							// => switch to the idle task
							self.current_tid = self.idle_tid;
						}
					},
					None => {}
				}
<<<<<<< HEAD
=======
			},
			Some(mut task_shared) => {
				let mut task = task_shared.as_mut();

				self.current_tid = task.id;
				task.status = TaskStatus::TaskRunning;
				new_stack_pointer = task.last_stack_pointer
>>>>>>> 5df55ae1
			}
		}

		// do we have to switch to a new task?
<<<<<<< HEAD
		if old_task != self.current_task {
			let new_stack_pointer: u64;
			let old_stack_pointer: *const u64;

			{
				// destroy guard before context switch
				let mut guard = self.tasks.lock();

				// determine the last stack pointer of the new task
				match guard.as_mut().unwrap().get_mut(&self.current_task) {
					Some(task) => {
						if task.status != TaskStatus::TaskIdle {
							task.status = TaskStatus::TaskRunning;
						};
						new_stack_pointer = task.last_stack_pointer
					},
					None => panic!("didn't find current task {}", self.current_task)
=======
		if old_id != self.current_tid {
			if self.current_tid == self.idle_tid {
				match self.tasks.as_mut().unwrap().get_mut(&self.idle_tid) {
					Some(idle) => {
						new_stack_pointer = idle.as_mut().last_stack_pointer;
					},
					None => panic!("unable to find idle task")
>>>>>>> 5df55ae1
				}
			}

<<<<<<< HEAD
				// set the new task state of the old task
				match guard.as_mut().unwrap().get_mut(&old_task) {
					Some(task) => {
						if task.status == TaskStatus::TaskRunning {
							task.status = TaskStatus::TaskReady;
							(self.ready_queues.lock().as_mut().unwrap())[task.prio.into() as usize].push_back(old_task);
						} else if task.status == TaskStatus::TaskFinished {
							task.status = TaskStatus::TaskInvalid;
							// release the task later, because the stack is required
							// to call the function "switch"
							// => push id to a queue and release the task later
							self.finished_tasks.lock().as_mut().unwrap().push_back(old_task);
						}
						old_stack_pointer = &task.last_stack_pointer;
					},
					None => panic!("didn't find old task")
				}
			}

			debug!("switch task from {} to {}", old_task, self.current_task);

			unsafe { switch(old_stack_pointer, new_stack_pointer); }
		}
	}

	fn cleanup_tasks(&mut self)
	{
		// do we have finished tasks? => drop first tasks => deallocate implicitly the stack
		match self.finished_tasks.lock().as_mut().unwrap().pop_front() {
			Some(id) => {
				match self.tasks.lock().as_mut().unwrap().remove(&id) {
					Some(task) => drop(task),
					None => info!("unable to drop task {}", id)
				}
			},
			None => {}
=======
			match self.tasks.as_mut().unwrap().get_mut(&old_id) {
				Some(task) => {
					if task.as_ref().status == TaskStatus::TaskRunning {
						task.as_mut().status = TaskStatus::TaskReady;
						self.ready_queues[task.as_ref().prio.into() as usize].push_back(&mut Shared::new_unchecked(task.as_mut()));
					} else if task.as_ref().status == TaskStatus::TaskFinished {
						task.as_mut().status = TaskStatus::TaskInvalid;
						// release the task later, because the stack is required
						// to call the function "switch"
						// => push id to a queue and release the task later
						self.finished_tasks.as_mut().unwrap().push_back(old_id);
					}

					debug!("switch task from {} to {}", old_id, self.current_tid);

					switch(&mut task.as_mut().last_stack_pointer, new_stack_pointer);
				},
				None => panic!("didn't find old task")
			}
>>>>>>> 5df55ae1
		}
	}

	#[inline(always)]
<<<<<<< HEAD
	pub fn reschedule(&mut self) {
		// someone want to give up the CPU
		// => we have time to cleanup the system
		self.cleanup_tasks();

		let flags = irq_nested_disable();
=======
	pub unsafe fn reschedule(&mut self) {
>>>>>>> 5df55ae1
		self.schedule();
		irq_nested_enable(flags);
	}
}<|MERGE_RESOLUTION|>--- conflicted
+++ resolved
@@ -27,12 +27,8 @@
 use arch::irq::{irq_nested_enable,irq_nested_disable};
 use logging::*;
 use consts::*;
-<<<<<<< HEAD
 use synch::spinlock::*;
-use alloc::{Vec,VecDeque};
-=======
 use alloc::VecDeque;
->>>>>>> 5df55ae1
 use alloc::boxed::Box;
 use alloc::btree_map::*;
 
@@ -53,37 +49,21 @@
 	/// id of the idle task
 	idle_tid: TaskId,
 	/// queues of tasks, which are ready
-<<<<<<< HEAD
-	ready_queues: SpinlockIrqSave<Option<Vec<VecDeque<TaskId>>>>,
-=======
-	ready_queues: [TaskQueue; NO_PRIORITIES],
->>>>>>> 5df55ae1
+	ready_queues: SpinlockIrqSave<[TaskQueue; NO_PRIORITIES]>,
 	/// queue of tasks, which are finished and can be released
 	finished_tasks: SpinlockIrqSave<Option<VecDeque<TaskId>>>,
 	/// map between task id and task controll block
-<<<<<<< HEAD
-	tasks: SpinlockIrqSave<Option<BTreeMap<TaskId, Box<Task>>>>
-=======
-	tasks: Option<BTreeMap<TaskId, Shared<Task>>>
->>>>>>> 5df55ae1
+	tasks: SpinlockIrqSave<Option<BTreeMap<TaskId, Shared<Task>>>>
 }
 
 impl Scheduler {
 	pub const fn new() -> Scheduler {
 		Scheduler {
-<<<<<<< HEAD
-			current_task: TaskId::from(0),
-			idle_task: TaskId::from(0),
-			ready_queues: SpinlockIrqSave::new(None),
+			current_tid: TaskId::from(0),
+			idle_tid: TaskId::from(0),
+			ready_queues: SpinlockIrqSave::new([TaskQueue::new(); NO_PRIORITIES]),
 			finished_tasks: SpinlockIrqSave::new(None),
 			tasks: SpinlockIrqSave::new(None)
-=======
-			current_tid: TaskId::from(0),
-			idle_tid: TaskId::from(0),
-			ready_queues: [TaskQueue::new(); NO_PRIORITIES],
-			finished_tasks: None,
-			tasks: None
->>>>>>> 5df55ae1
 		}
 	}
 
@@ -101,23 +81,10 @@
 		// idle task is the first task for the scheduler => initialize queues and btree
 
 		// initialize vector of queues
-<<<<<<< HEAD
-		let mut veq_queue = Vec::with_capacity(NO_PRIORITIES as usize);
-		for _i in 0..NO_PRIORITIES {
-			veq_queue.push(VecDeque::new());
-		}
-
-		*self.ready_queues.lock() = Some(veq_queue);
 		*self.finished_tasks.lock() = Some(VecDeque::new());
 		*self.tasks.lock() = Some(BTreeMap::new());
-		self.idle_task = self.get_tid();
-		self.current_task = self.idle_task;
-=======
-		self.finished_tasks = Some(VecDeque::new());
-		self.tasks = Some(BTreeMap::new());
 		self.idle_tid = self.get_tid();
 		self.current_tid = self.idle_tid;
->>>>>>> 5df55ae1
 
 		// boot task is implicitly task 0 and and the idle task of core 0
 		let idle_task = Box::new(Task::new(self.idle_tid, TaskStatus::TaskIdle, LOW_PRIO));
@@ -125,21 +92,12 @@
 		// replace temporary boot stack by the kernel stack of the boot task
 		replace_boot_stack((*idle_task.stack).bottom());
 
-<<<<<<< HEAD
-		self.tasks.lock().as_mut().unwrap().insert(idle_task.id, idle_task);
-	}
-
-	pub fn spawn(&mut self, func: extern fn(), prio: Priority) -> TaskId {
+		self.tasks.lock().as_mut().unwrap().insert(self.idle_tid,
+			Shared::new_unchecked(Box::into_raw(idle_task)));
+	}
+
+	pub unsafe fn spawn(&mut self, func: extern fn(), prio: Priority) -> TaskId {
 		let tid: TaskId;
-=======
-		self.tasks.as_mut().unwrap().insert(self.idle_tid,
-			Shared::new_unchecked(Box::into_raw(idle_task)));
-	}
-
-	pub unsafe fn spawn(&mut self, func: extern fn(), prio: Priority) -> TaskId {
-		let id = self.get_tid();
-		let mut task = Box::new(Task::new(id, TaskStatus::TaskReady, prio));
->>>>>>> 5df55ae1
 
 		// do we have finished a task? => reuse it
 		match self.finished_tasks.lock().as_mut().unwrap().pop_front() {
@@ -149,7 +107,10 @@
 				let mut task = Box::new(Task::new(tid, TaskStatus::TaskReady, prio));
 
 				task.create_stack_frame(func);
-				self.tasks.lock().as_mut().unwrap().insert(tid, task);
+
+				let shared_task = &mut Shared::new_unchecked(Box::into_raw(task));
+				self.ready_queues.lock()[prio.into() as usize].push_back(shared_task);
+				self.tasks.lock().as_mut().unwrap().insert(tid, *shared_task);
 			},
 			Some(id) => {
 				debug!("resuse existing task control block");
@@ -158,36 +119,26 @@
 				match self.tasks.lock().as_mut().unwrap().get_mut(&tid) {
 					Some(task) => {
 						// reset old task and setup stack frame
-						task.status = TaskStatus::TaskReady;
-						task.prio = prio;
-						task.last_stack_pointer = 0;
-						task.create_stack_frame(func);
+						task.as_mut().status = TaskStatus::TaskReady;
+						task.as_mut().prio = prio;
+						task.as_mut().last_stack_pointer = 0;
+
+						task.as_mut().create_stack_frame(func);
+
+						self.ready_queues.lock()[prio.into() as usize].push_back(task);
 					},
 					None => panic!("didn't find task")
 				}
 			}
 		}
 
-<<<<<<< HEAD
-		(self.ready_queues.lock().as_mut().unwrap())[prio.into() as usize].push_back(tid);
-=======
-		let shared_task = &mut Shared::new_unchecked(Box::into_raw(task));
-		self.ready_queues[prio.into() as usize].push_back(shared_task);
-		self.tasks.as_mut().unwrap().insert(id, *shared_task);
->>>>>>> 5df55ae1
-
 		info!("create task with id {}", tid);
 
 		tid
 	}
 
-<<<<<<< HEAD
-	pub fn exit(&mut self) {
-		match self.tasks.lock().as_mut().unwrap().get_mut(&self.current_task) {
-=======
 	pub unsafe fn exit(&mut self) {
-		match self.tasks.as_mut().unwrap().get_mut(&self.current_tid) {
->>>>>>> 5df55ae1
+		match self.tasks.lock().as_mut().unwrap().get_mut(&self.current_tid) {
 			Some(task) => {
 				if task.as_ref().status != TaskStatus::TaskIdle {
 					info!("finish task with id {}", self.current_tid);
@@ -220,32 +171,14 @@
 		}
 	}
 
-<<<<<<< HEAD
-	pub fn wakeup_task(&mut self, id: TaskId) {
-		match self.tasks.lock().as_mut().unwrap().get_mut(&id) {
-			Some(task) => {
-				if task.status == TaskStatus::TaskBlocked {
-					let prio = task.prio;
-=======
 	pub unsafe fn wakeup_task(&mut self, mut task: Shared<Task>) {
 		if task.as_ref().status == TaskStatus::TaskBlocked {
 			let prio = task.as_ref().prio;
->>>>>>> 5df55ae1
 
 			debug!("wakeup task {}", task.as_ref().id);
 
-<<<<<<< HEAD
-					task.status = TaskStatus::TaskReady;
-					(self.ready_queues.lock().as_mut().unwrap())[prio.into() as usize].push_back(id);
-				} else {
-					info!("unable to wakeup task {}", id);
-				}
-			},
-			None => { info!("unable to wakeup task {}", id); }
-=======
 			task.as_mut().status = TaskStatus::TaskReady;
-			self.ready_queues[prio.into() as usize].push_back(&mut Shared::new_unchecked(task.as_mut()));
->>>>>>> 5df55ae1
+			self.ready_queues.lock()[prio.into() as usize].push_back(&mut Shared::new_unchecked(task.as_mut()));
 		}
 	}
 
@@ -257,7 +190,7 @@
 	pub fn get_priority(&self, tid: TaskId) -> Priority {
 		let mut prio: Priority = NORMAL_PRIO;
 
-		match self.tasks.as_ref().unwrap().get(&tid) {
+		match self.tasks.lock().as_ref().unwrap().get(&tid) {
 			Some(task) => prio = unsafe { task.as_ref().prio },
 			None => { info!("didn't find current task"); }
 		}
@@ -265,17 +198,12 @@
 		prio
 	}
 
-	#[inline(always)]
 	unsafe fn get_next_task(&mut self) -> Option<Shared<Task>> {
 		let mut prio = NO_PRIORITIES as usize;
 
 		// if the current task is runable, check only if a task with
 		// higher priority is available
-<<<<<<< HEAD
-		match self.tasks.lock().as_mut().unwrap().get(&self.current_task) {
-=======
-		match self.tasks.as_ref().unwrap().get(&self.current_tid) {
->>>>>>> 5df55ae1
+		match self.tasks.lock().as_ref().unwrap().get(&self.current_tid) {
 			Some(task) => {
 				if task.as_ref().status == TaskStatus::TaskRunning {
 					prio = task.as_ref().prio.into() as usize + 1;
@@ -284,12 +212,10 @@
 			None => {}
 		}
 
+		let mut guard = self.ready_queues.lock();
+
 		for i in 0..prio {
-<<<<<<< HEAD
-			match (self.ready_queues.lock().as_mut().unwrap())[i].pop_front() {
-=======
-			match self.ready_queues[i].pop_front() {
->>>>>>> 5df55ae1
+			match guard[i].pop_front() {
 				Some(task) => return Some(task),
 				None => {}
 			}
@@ -302,29 +228,10 @@
 		let old_id: TaskId = self.current_tid;
 		let mut new_stack_pointer: u64 = 0;
 
-<<<<<<< HEAD
-=======
-		// do we have finished tasks? => drop tasks => deallocate implicitly the stack
-		match self.finished_tasks.as_mut().unwrap().pop_front() {
-			None => {},
-			Some(id) => {
-				match self.tasks.as_mut().unwrap().remove(&id) {
-					Some(mut task) => drop(Box::from_raw(task.as_ptr())),
-					None => info!("unable to drop task {}", id)
-				}
-			}
-		}
-
->>>>>>> 5df55ae1
 		// do we have a task, which is ready?
 		match self.get_next_task() {
-			Some(id) => self.current_task = id,
 			None => {
-<<<<<<< HEAD
-				match self.tasks.lock().as_mut().unwrap().get(&self.current_task) {
-=======
-				match self.tasks.as_mut().unwrap().get(&self.current_tid) {
->>>>>>> 5df55ae1
+				match self.tasks.lock().as_mut().unwrap().get(&self.current_tid) {
 					Some(task) => {
 						if task.as_ref().status != TaskStatus::TaskRunning {
 							// current task isn't able to run, no other task available
@@ -334,8 +241,6 @@
 					},
 					None => {}
 				}
-<<<<<<< HEAD
-=======
 			},
 			Some(mut task_shared) => {
 				let mut task = task_shared.as_mut();
@@ -343,113 +248,71 @@
 				self.current_tid = task.id;
 				task.status = TaskStatus::TaskRunning;
 				new_stack_pointer = task.last_stack_pointer
->>>>>>> 5df55ae1
 			}
 		}
 
 		// do we have to switch to a new task?
-<<<<<<< HEAD
-		if old_task != self.current_task {
-			let new_stack_pointer: u64;
+		if old_id != self.current_tid {
 			let old_stack_pointer: *const u64;
 
 			{
 				// destroy guard before context switch
 				let mut guard = self.tasks.lock();
 
-				// determine the last stack pointer of the new task
-				match guard.as_mut().unwrap().get_mut(&self.current_task) {
+				if self.current_tid == self.idle_tid {
+					match guard.as_mut().unwrap().get_mut(&self.idle_tid) {
+						Some(idle) => {
+							new_stack_pointer = idle.as_mut().last_stack_pointer;
+						},
+						None => panic!("unable to find idle task")
+					}
+				}
+
+				match guard.as_mut().unwrap().get_mut(&old_id) {
 					Some(task) => {
-						if task.status != TaskStatus::TaskIdle {
-							task.status = TaskStatus::TaskRunning;
-						};
-						new_stack_pointer = task.last_stack_pointer
-					},
-					None => panic!("didn't find current task {}", self.current_task)
-=======
-		if old_id != self.current_tid {
-			if self.current_tid == self.idle_tid {
-				match self.tasks.as_mut().unwrap().get_mut(&self.idle_tid) {
-					Some(idle) => {
-						new_stack_pointer = idle.as_mut().last_stack_pointer;
-					},
-					None => panic!("unable to find idle task")
->>>>>>> 5df55ae1
-				}
-			}
-
-<<<<<<< HEAD
-				// set the new task state of the old task
-				match guard.as_mut().unwrap().get_mut(&old_task) {
-					Some(task) => {
-						if task.status == TaskStatus::TaskRunning {
-							task.status = TaskStatus::TaskReady;
-							(self.ready_queues.lock().as_mut().unwrap())[task.prio.into() as usize].push_back(old_task);
-						} else if task.status == TaskStatus::TaskFinished {
-							task.status = TaskStatus::TaskInvalid;
+						if task.as_ref().status == TaskStatus::TaskRunning {
+							task.as_mut().status = TaskStatus::TaskReady;
+							self.ready_queues.lock()[task.as_ref().prio.into() as usize].push_back(&mut Shared::new_unchecked(task.as_mut()));
+						} else if task.as_ref().status == TaskStatus::TaskFinished {
+							task.as_mut().status = TaskStatus::TaskInvalid;
 							// release the task later, because the stack is required
 							// to call the function "switch"
 							// => push id to a queue and release the task later
-							self.finished_tasks.lock().as_mut().unwrap().push_back(old_task);
+							self.finished_tasks.lock().as_mut().unwrap().push_back(old_id);
 						}
-						old_stack_pointer = &task.last_stack_pointer;
+						old_stack_pointer = &task.as_ref().last_stack_pointer;
 					},
 					None => panic!("didn't find old task")
 				}
 			}
 
-			debug!("switch task from {} to {}", old_task, self.current_task);
-
-			unsafe { switch(old_stack_pointer, new_stack_pointer); }
-		}
-	}
-
-	fn cleanup_tasks(&mut self)
+			debug!("switch task from {} to {}", old_id, self.current_tid);
+
+			switch(old_stack_pointer, new_stack_pointer);
+		}
+	}
+
+	unsafe fn cleanup_tasks(&mut self)
 	{
 		// do we have finished tasks? => drop first tasks => deallocate implicitly the stack
 		match self.finished_tasks.lock().as_mut().unwrap().pop_front() {
 			Some(id) => {
 				match self.tasks.lock().as_mut().unwrap().remove(&id) {
-					Some(task) => drop(task),
+					Some(task) => drop(Box::from_raw(task.as_ptr())),
 					None => info!("unable to drop task {}", id)
 				}
 			},
 			None => {}
-=======
-			match self.tasks.as_mut().unwrap().get_mut(&old_id) {
-				Some(task) => {
-					if task.as_ref().status == TaskStatus::TaskRunning {
-						task.as_mut().status = TaskStatus::TaskReady;
-						self.ready_queues[task.as_ref().prio.into() as usize].push_back(&mut Shared::new_unchecked(task.as_mut()));
-					} else if task.as_ref().status == TaskStatus::TaskFinished {
-						task.as_mut().status = TaskStatus::TaskInvalid;
-						// release the task later, because the stack is required
-						// to call the function "switch"
-						// => push id to a queue and release the task later
-						self.finished_tasks.as_mut().unwrap().push_back(old_id);
-					}
-
-					debug!("switch task from {} to {}", old_id, self.current_tid);
-
-					switch(&mut task.as_mut().last_stack_pointer, new_stack_pointer);
-				},
-				None => panic!("didn't find old task")
-			}
->>>>>>> 5df55ae1
-		}
+	 	}
 	}
 
 	#[inline(always)]
-<<<<<<< HEAD
-	pub fn reschedule(&mut self) {
+	pub unsafe fn reschedule(&mut self) {
 		// someone want to give up the CPU
 		// => we have time to cleanup the system
 		self.cleanup_tasks();
 
 		let flags = irq_nested_disable();
-=======
-	pub unsafe fn reschedule(&mut self) {
->>>>>>> 5df55ae1
 		self.schedule();
 		irq_nested_enable(flags);
 	}
