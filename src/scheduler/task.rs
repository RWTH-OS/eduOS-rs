--- conflicted
+++ resolved
@@ -40,7 +40,7 @@
 	TaskIdle
 }
 
-/// Unique identifier for a task.
+/// Unique identifier for a task (i.e. `pid`).
 #[derive(PartialEq, Eq, PartialOrd, Ord, Debug, Clone, Copy)]
 pub struct TaskId(usize);
 
@@ -126,7 +126,7 @@
     pub id: TaskId,
 	/// Status of a task, e.g. if the task is ready or blocked
 	pub status: TaskStatus,
-	/// Priority of a task
+	/// Task priority,
 	pub prio: Priority,
 	/// Last stack pointer before a context switch to another task
 	pub last_stack_pointer: u64,
@@ -151,19 +151,14 @@
 }
 
 impl Task {
-	pub fn new(tid: TaskId, task_status: TaskStatus) -> Task {
+	pub fn new(tid: TaskId, task_status: TaskStatus, task_prio: Priority) -> Task {
 		let tmp = unsafe { Heap.alloc(Layout::new::<KernelStack>()).unwrap() as *mut KernelStack };
 		debug!("alloactae stack for task {} at 0x{:x}", tid, tmp as usize);
 
 		Task {
-<<<<<<< HEAD
-			id: TaskId::from(0),
-			status: TaskStatus::TaskInvalid,
-			prio: Priority::from(0),
-=======
 			id: tid,
 			status: task_status,
->>>>>>> 1fd24085
+			prio: task_prio,
 			last_stack_pointer: 0,
 			// allocate stack directly from the heap
 			stack: tmp
