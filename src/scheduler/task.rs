// Copyright (c) 2017 Stefan Lankes, RWTH Aachen University
//
// MIT License
//
// Permission is hereby granted, free of charge, to any person obtaining
// a copy of this software and associated documentation files (the
// "Software"), to deal in the Software without restriction, including
// without limitation the rights to use, copy, modify, merge, publish,
// distribute, sublicense, and/or sell copies of the Software, and to
// permit persons to whom the Software is furnished to do so, subject to
// the following conditions:
//
// The above copyright notice and this permission notice shall be
// included in all copies or substantial portions of the Software.
//
// THE SOFTWARE IS PROVIDED "AS IS", WITHOUT WARRANTY OF ANY KIND,
// EXPRESS OR IMPLIED, INCLUDING BUT NOT LIMITED TO THE WARRANTIES OF
// MERCHANTABILITY, FITNESS FOR A PARTICULAR PURPOSE AND
// NONINFRINGEMENT. IN NO EVENT SHALL THE AUTHORS OR COPYRIGHT HOLDERS BE
// LIABLE FOR ANY CLAIM, DAMAGES OR OTHER LIABILITY, WHETHER IN AN ACTION
// OF CONTRACT, TORT OR OTHERWISE, ARISING FROM, OUT OF OR IN CONNECTION
// WITH THE SOFTWARE OR THE USE OR OTHER DEALINGS IN THE SOFTWARE.

#![allow(dead_code)]

use consts::*;
use core;
use alloc;
use alloc::heap::{Heap, Alloc, Layout};
use core::ptr::Shared;
use logging::*;

/// The status of the task - used for scheduling
#[derive(Copy, Clone, Debug, Eq, PartialEq)]
pub enum TaskStatus {
	TaskInvalid,
	TaskReady,
	TaskRunning,
	TaskBlocked,
	TaskFinished,
	TaskIdle
}

/// Unique identifier for a task (i.e. `pid`).
#[derive(PartialEq, Eq, PartialOrd, Ord, Debug, Clone, Copy)]
pub struct TaskId(usize);

impl TaskId {
	pub const fn into(self) -> usize {
		self.0
	}

	pub const fn from(x: usize) -> Self {
		TaskId(x)
	}
}

impl alloc::fmt::Display for TaskId {
	fn fmt(&self, f: &mut alloc::fmt::Formatter) -> alloc::fmt::Result {
		write!(f, "{}", self.0)
	}
}

/// Priority of a task
#[derive(PartialEq, Eq, PartialOrd, Ord, Debug, Clone, Copy)]
pub struct Priority(u8);

impl Priority {
	pub const fn into(self) -> u8 {
		self.0
	}

	pub const fn from(x: u8) -> Self {
		Priority(x)
	}
}

impl alloc::fmt::Display for Priority {
	fn fmt(&self, f: &mut alloc::fmt::Formatter) -> alloc::fmt::Result {
		write!(f, "{}", self.0)
	}
}

pub const REALTIME_PRIO: Priority = Priority::from(0);
pub const HIGH_PRIO: Priority = Priority::from(0);
pub const NORMAL_PRIO: Priority = Priority::from(24);
pub const LOW_PRIO: Priority = Priority::from(NO_PRIORITIES as u8 - 1);

#[derive(Copy, Clone)]
#[repr(align(64))]
pub struct KernelStack {
	buffer: [u8; KERNEL_STACK_SIZE]
}

impl KernelStack {
	pub const fn new() -> KernelStack {
		KernelStack {
			buffer: [0; KERNEL_STACK_SIZE]
		}
	}

	pub fn top(&self) -> usize {
		(&(self.buffer[KERNEL_STACK_SIZE - 1]) as *const _) as usize
	}

	pub fn bottom(&self) -> usize {
		(&(self.buffer[0]) as *const _) as usize
	}
}

/// The stack is too large to use the default debug trait. => create our own.
impl core::fmt::Debug for KernelStack {
	fn fmt(&self, f: &mut core::fmt::Formatter) -> core::fmt::Result {
		for x in self.buffer.iter() {
			write!(f, "{:X}", x)?;
		}

		Ok(())
	}
}

#[derive(Copy, Clone)]
pub struct TaskQueue {
	head: Option<Shared<Task>>,
	tail: Option<Shared<Task>>
}

impl TaskQueue {
	pub const fn new() -> TaskQueue {
		TaskQueue {
			head: None,
			tail: None
		}
	}

	pub unsafe fn push_back(&mut self, task: &mut Shared<Task>) {
		match self.tail {
			None => {
				task.as_mut().prev = None;
				task.as_mut().next = None;
				self.head = Some(*task)
			},
			Some(mut tail) => {
				task.as_mut().prev = Some(tail);
				task.as_mut().next = None;
				tail.as_mut().next = Some(*task);
			}
		}

		self.tail = Some(*task);
	}

	pub unsafe fn pop_front(&mut self) -> Option<Shared<Task>> {
		match self.head {
			None => None,
			Some(mut task) => {
				self.head = task.as_mut().next;
				// is the queue empty? => set tail to None
				match self.head {
					None => self.tail = None,
					Some(_i) => {}
				}
				Some(task)
			}
		}
	}
}

/// A task control block, which identifies either a process or a thread
#[repr(align(64))]
pub struct Task {
	/// The ID of this context
	pub id: TaskId,
	/// Status of a task, e.g. if the task is ready or blocked
	pub status: TaskStatus,
	/// Task priority,
	pub prio: Priority,
	/// Last stack pointer before a context switch to another task
	pub last_stack_pointer: u64,
	/// points to the next task within a task queue
	next: Option<Shared<Task>>,
	/// points to the previous task within a task queue
	prev: Option<Shared<Task>>,
	/// Stack of the task
	pub stack: *mut KernelStack,
}

pub trait TaskFrame {
	/// Create the initial stack frame for a new task
	fn create_stack_frame(&mut self, func: extern fn());
}

impl Drop for Task {
<<<<<<< HEAD
    fn drop(&mut self) {
		debug!("deallocacate stack of task {} (stack at 0x{:x})", self.id, self.stack as usize);
=======
	fn drop(&mut self) {
		debug!("deallocate stack of task {} (stack at 0x{:x})", self.id, self.stack as usize);
>>>>>>> 5b972243

		// deallocate stack
		unsafe {
			Heap.dealloc(self.stack as *mut u8, Layout::new::<KernelStack>());
		}
	}
}

impl Task {
	pub fn new(tid: TaskId, task_status: TaskStatus, task_prio: Priority) -> Task {
		let tmp = unsafe { Heap.alloc(Layout::new::<KernelStack>()).unwrap() as *mut KernelStack };

		debug!("allocate stack for task {} at 0x{:x}", tid, tmp as usize);

		Task {
			id: tid,
			status: task_status,
			prio: task_prio,
			last_stack_pointer: 0,
			next: None,
			prev: None,
			// allocate stack directly from the heap
			stack: tmp
		}
	}
}<|MERGE_RESOLUTION|>--- conflicted
+++ resolved
@@ -133,34 +133,38 @@
 		}
 	}
 
-	pub unsafe fn push_back(&mut self, task: &mut Shared<Task>) {
-		match self.tail {
-			None => {
-				task.as_mut().prev = None;
-				task.as_mut().next = None;
-				self.head = Some(*task)
-			},
-			Some(mut tail) => {
-				task.as_mut().prev = Some(tail);
-				task.as_mut().next = None;
-				tail.as_mut().next = Some(*task);
+	pub fn push_back(&mut self, task: &mut Shared<Task>) {
+		unsafe {
+			match self.tail {
+				None => {
+					task.as_mut().prev = None;
+					task.as_mut().next = None;
+					self.head = Some(*task)
+				},
+				Some(mut tail) => {
+					task.as_mut().prev = Some(tail);
+					task.as_mut().next = None;
+					tail.as_mut().next = Some(*task);
+				}
 			}
-		}
-
-		self.tail = Some(*task);
-	}
-
-	pub unsafe fn pop_front(&mut self) -> Option<Shared<Task>> {
-		match self.head {
-			None => None,
-			Some(mut task) => {
-				self.head = task.as_mut().next;
-				// is the queue empty? => set tail to None
-				match self.head {
-					None => self.tail = None,
-					Some(_i) => {}
+
+			self.tail = Some(*task);
+		}
+	}
+
+	pub fn pop_front(&mut self) -> Option<Shared<Task>> {
+		unsafe {
+			match self.head {
+				None => None,
+				Some(mut task) => {
+					self.head = task.as_mut().next;
+					// is the queue empty? => set tail to None
+					match self.head {
+						None => self.tail = None,
+						Some(_i) => {}
+					}
+					Some(task)
 				}
-				Some(task)
 			}
 		}
 	}
@@ -191,13 +195,8 @@
 }
 
 impl Drop for Task {
-<<<<<<< HEAD
-    fn drop(&mut self) {
-		debug!("deallocacate stack of task {} (stack at 0x{:x})", self.id, self.stack as usize);
-=======
 	fn drop(&mut self) {
 		debug!("deallocate stack of task {} (stack at 0x{:x})", self.id, self.stack as usize);
->>>>>>> 5b972243
 
 		// deallocate stack
 		unsafe {
