--- conflicted
+++ resolved
@@ -20,11 +20,7 @@
 vga = []
 
 [dependencies]
-<<<<<<< HEAD
 bitflags = "2.10"
-=======
-bitflags = "2.8"
->>>>>>> 2f016011
 spinning_top = "0.3"
 lock_api = "0"
 qemu-exit = { version = "3.0", optional = true }
